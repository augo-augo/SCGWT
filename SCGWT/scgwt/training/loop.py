--- conflicted
+++ resolved
@@ -1,977 +1,940 @@
-from __future__ import annotations
-from dataclasses import dataclass, field
-from contextlib import nullcontext
-import warnings
-
-import torch
-from torch import nn
-from torch.amp import GradScaler, autocast
-
-try:
-    from torch._dynamo.eval_frame import OptimizedModule as _OptimizedModuleType
-except (ImportError, AttributeError):
-    _OptimizedModuleType = ()
-
-try:
-    from torch.compiler import cudagraph_mark_step_begin
-except (ImportError, AttributeError):
-    try:
-        from torch._inductor.utils import cudagraph_mark_step_begin
-    except (ImportError, AttributeError):
-        try:
-            from torch._dynamo import mark_step_begin as cudagraph_mark_step_begin
-        except (ImportError, AttributeError):
-            warnings.warn(
-                "CUDAGraph safety helpers are unavailable; compiled runs will not "
-                "be protected by cudagraph_mark_step_begin.",
-                RuntimeWarning,
-            )
-            cudagraph_mark_step_begin = None
-from scgwt.agents import (
-    ActorConfig,
-    ActorNetwork,
-    CriticConfig,
-    CriticNetwork,
-)
-from scgwt.cognition import WorkspaceConfig, WorkspaceRouter
-from scgwt.memory import EpisodicBuffer, EpisodicBufferConfig
-from scgwt.motivation import (
-    EmpowermentConfig,
-    IntrinsicRewardConfig,
-    IntrinsicRewardGenerator,
-    InfoNCEEmpowermentEstimator,
-    estimate_observation_entropy,
-    jensen_shannon_divergence,
-)
-from scgwt.world_model import (
-    DecoderConfig,
-    DynamicsConfig,
-    EncoderConfig,
-    WorldModelConfig,
-    WorldModelEnsemble,
-)
-from .buffer import RolloutBuffer
-
-
-class RunningMeanStd:
-    """Track running mean and variance for streaming tensors."""
-
-    def __init__(self, device: torch.device, epsilon: float = 1e-4) -> None:
-        self.device = device
-        self.epsilon = epsilon
-        self.mean = torch.zeros(1, device=device)
-        self.var = torch.ones(1, device=device)
-        self.count = torch.tensor(epsilon, device=device)
-
-    def update(self, x: torch.Tensor) -> None:
-        if x.numel() == 0:
-            return
-        values = x.detach().to(self.device, dtype=torch.float32).reshape(-1, 1)
-        batch_mean = values.mean(dim=0)
-        batch_var = values.var(dim=0, unbiased=False)
-        batch_count = values.shape[0]
-        self._update_from_moments(batch_mean, batch_var, batch_count)
-
-    def _update_from_moments(
-        self, batch_mean: torch.Tensor, batch_var: torch.Tensor, batch_count: float
-    ) -> None:
-        delta = batch_mean - self.mean
-        total_count = self.count + batch_count
-        new_mean = self.mean + delta * (batch_count / total_count)
-        m_a = self.var * self.count
-        m_b = batch_var * batch_count
-        m2 = m_a + m_b + delta.pow(2) * self.count * batch_count / total_count
-        new_var = m2 / total_count
-        self.mean = new_mean
-        self.var = torch.clamp(new_var, min=self.epsilon)
-        self.count = total_count
-
-
-class RewardNormalizer:
-    """Keeps intrinsic rewards within a bounded scale using running statistics."""
-
-    def __init__(self, device: torch.device, clamp_value: float = 5.0, eps: float = 1e-6) -> None:
-        self.stats = RunningMeanStd(device=device)
-        self.clamp_value = clamp_value
-        self.eps = eps
-        self.device = device
-
-    def __call__(self, reward: torch.Tensor) -> torch.Tensor:
-        reward_fp32 = reward.to(dtype=torch.float32)
-        self.stats.update(reward_fp32)
-        denom = torch.sqrt(self.stats.var + self.eps)
-        normalized = (reward_fp32 - self.stats.mean) / denom
-        normalized = torch.clamp(normalized, -self.clamp_value, self.clamp_value)
-        return normalized.to(dtype=reward.dtype)
-
-
-@dataclass
-class StepResult:
-    action: torch.Tensor
-    intrinsic_reward: torch.Tensor
-    novelty: torch.Tensor
-    observation_entropy: torch.Tensor
-    slot_scores: torch.Tensor
-    reward_components: dict[str, torch.Tensor] | None = None
-    raw_reward_components: dict[str, torch.Tensor] | None = None
-    training_loss: float | None = None
-    training_metrics: dict[str, float] | None = None
-
-
-@dataclass
-class TrainingConfig:
-    encoder: EncoderConfig
-    decoder: DecoderConfig
-    dynamics: DynamicsConfig
-    world_model_ensemble: int
-    workspace: WorkspaceConfig
-    reward: IntrinsicRewardConfig
-    empowerment: EmpowermentConfig
-    episodic_memory: EpisodicBufferConfig
-    rollout_capacity: int = 1024
-    batch_size: int = 32
-    optimizer_lr: float = 1e-3
-    optimizer_empowerment_weight: float = 0.1
-    actor: ActorConfig = field(
-        default_factory=lambda: ActorConfig(latent_dim=0, action_dim=0)
-    )
-    critic: CriticConfig = field(default_factory=lambda: CriticConfig(latent_dim=0))
-    dream_horizon: int = 5
-    discount_gamma: float = 0.99
-    gae_lambda: float = 0.95
-    entropy_coef: float = 0.01
-    critic_coef: float = 0.5
-    world_model_coef: float = 1.0
-    self_state_dim: int = 0
-    device: str = "cpu"
-    precision: str = "float32"
-    log_every_steps: int = 50
-    log_images: bool = True
-    channels_last: bool = False
-    compile_model: bool = False
-
-
-def _is_compiled_artifact(original: nn.Module, candidate: nn.Module) -> bool:
-    """Best-effort detection that ``torch.compile`` wrapped the module."""
-
-    if isinstance(candidate, _OptimizedModuleType):
-        return True
-    if candidate is original:
-        return False
-    return hasattr(candidate, "graph_module") or hasattr(candidate, "original_module")
-
-
-class TrainingLoop:
-    """High-level container wiring the major subsystems together."""
-
-    def __init__(self, config: TrainingConfig) -> None:
-        self.config = config
-        self.device = torch.device(config.device)
-        precision_key = config.precision.lower()
-        if precision_key in {"bf16", "bfloat16"}:
-            self.autocast_dtype = torch.bfloat16
-        elif precision_key in {"fp16", "float16", "half"}:
-            self.autocast_dtype = torch.float16
-        else:
-            self.autocast_dtype = torch.float32
-        self.autocast_enabled = self.device.type == "cuda" and self.autocast_dtype != torch.float32
-        self.progress_momentum = config.workspace.progress_momentum
-        self.action_cost_scale = config.workspace.action_cost_scale
-        wm_config = WorldModelConfig(
-            encoder=config.encoder,
-            decoder=config.decoder,
-            dynamics=config.dynamics,
-            ensemble_size=config.world_model_ensemble,
-        )
-        self.world_model = WorldModelEnsemble(wm_config).to(self.device)
-        self._slot_dim = config.encoder.slot_dim
-        self._num_slots = config.encoder.num_slots
-        self._latent_dim = config.dynamics.latent_dim
-        self._ensemble_size = config.world_model_ensemble
-        first_param = next(self.world_model.parameters(), None)
-        self._world_model_param_dtype = (
-            first_param.dtype if first_param is not None else torch.float32
-        )
-        self._latent_buffers: list[dict[str, torch.Tensor]] = []
-        self._latent_buffer_index: int = 0
-        self._prediction_buffer: list[torch.Tensor] | None = None
-        self.workspace = WorkspaceRouter(config.workspace)
-        self.memory = EpisodicBuffer(config.episodic_memory)
-        self.empowerment = InfoNCEEmpowermentEstimator(config.empowerment).to(self.device)
-        self.reward = IntrinsicRewardGenerator(
-            config.reward,
-            empowerment_estimator=self.empowerment,
-            novelty_metric=jensen_shannon_divergence,
-        )
-        self.reward_normalizer = RewardNormalizer(device=self.device)
-        # Policy dimensions derived from encoder/workspace layout.
-        slot_dim = config.encoder.slot_dim
-        policy_feature_dim = (
-            slot_dim
-            + slot_dim * config.workspace.broadcast_slots
-            + config.episodic_memory.key_dim
-        )
-        self.actor = ActorNetwork(
-            ActorConfig(
-                latent_dim=policy_feature_dim,
-                action_dim=config.dynamics.action_dim,
-                hidden_dim=config.actor.hidden_dim,
-                num_layers=config.actor.num_layers,
-                dropout=config.actor.dropout,
-            )
-        ).to(self.device)
-        self.critic = CriticNetwork(
-            CriticConfig(
-                latent_dim=policy_feature_dim,
-                hidden_dim=config.critic.hidden_dim,
-                num_layers=config.critic.num_layers,
-                dropout=config.critic.dropout,
-            )
-        ).to(self.device)
-
-        self.self_state_dim = config.self_state_dim
-        if self.self_state_dim > 0:
-            self.self_state_encoder = nn.Linear(
-                self.self_state_dim, slot_dim, bias=False
-            ).to(self.device)
-            self.self_state_predictor = nn.Linear(
-                slot_dim, self.self_state_dim
-            ).to(self.device)
-        else:
-            self.self_state_encoder = None
-            self.self_state_predictor = None
-
-        if config.channels_last and self.device.type == "cuda":
-            for module in (self.world_model, self.actor, self.critic):
-                module.to(memory_format=torch.channels_last)
-                for parameter in module.parameters():
-                    if parameter.ndim >= 4:
-                        parameter.data = parameter.data.contiguous(memory_format=torch.channels_last)
-
-        compiled_world_model = False
-        if config.compile_model:
-            for name in ("world_model", "actor", "critic"):
-                module = getattr(self, name)
-                try:
-                    compiled = torch.compile(module, mode="max-autotune", fullgraph=False)
-                except Exception:
-                    compiled = module
-                else:
-                    if name == "world_model" and _is_compiled_artifact(module, compiled):
-                        compiled_world_model = True
-                setattr(self, name, compiled)
-        self._compiled_runtime = compiled_world_model
-        self._use_output_buffers = not config.compile_model
-
-        self._slot_baseline: torch.Tensor | None = None
-        self._ucb_mean: torch.Tensor | None = None
-        self._ucb_counts: torch.Tensor | None = None
-        self._step_count: int = 0
-        self._novelty_trace: torch.Tensor | None = None
-        self._latest_self_state: torch.Tensor | None = None
-
-        self.rollout_buffer = RolloutBuffer(capacity=config.rollout_capacity)
-        self.batch_size = config.batch_size
-        params: list[torch.nn.Parameter] = []
-        params.extend(self.world_model.parameters())
-        params.extend(self.empowerment.parameters())
-        params.extend(self.actor.parameters())
-        params.extend(self.critic.parameters())
-        if self.self_state_encoder is not None:
-            params.extend(self.self_state_encoder.parameters())
-        if self.self_state_predictor is not None:
-            params.extend(self.self_state_predictor.parameters())
-        try:
-            self.optimizer = torch.optim.AdamW(params, lr=config.optimizer_lr, fused=True)
-        except (TypeError, ValueError):
-            self.optimizer = torch.optim.AdamW(params, lr=config.optimizer_lr)
-        self.optimizer_empowerment_weight = config.optimizer_empowerment_weight
-        scaler_device_type = "cuda" if self.device.type == "cuda" else "cpu"
-        self.grad_scaler = GradScaler(
-            device_type=scaler_device_type,
-            enabled=self.autocast_enabled and self.autocast_dtype == torch.float16,
-        )
-
-    def _autocast_ctx(self):
-        if self.autocast_enabled:
-            return autocast(device_type=self.device.type, dtype=self.autocast_dtype)
-        return nullcontext()
-
-    def step(
-        self,
-        observation: torch.Tensor,
-        action: torch.Tensor | None = None,
-        next_observation: torch.Tensor | None = None,
-        self_state: torch.Tensor | None = None,
-        train: bool = False,
-    ) -> StepResult:
-        """
-        Encode an observation, optionally sample an action, compute intrinsic reward,
-        and record the transition. When `train=True` and `next_observation` is supplied,
-        the optimizer performs a Stable Dreaming update once enough rollouts are stored.
-        """
-        observation = observation.to(self.device, non_blocking=True)
-        batch = observation.size(0)
-        state_tensor: torch.Tensor | None
-        if self.self_state_dim > 0:
-            if self_state is None:
-                state_tensor = torch.zeros(
-                    batch,
-                    self.self_state_dim,
-                    device=self.device,
-                    dtype=observation.dtype,
-                )
-            else:
-                state_tensor = self_state.to(self.device, non_blocking=True)
-                if state_tensor.ndim == 1:
-                    state_tensor = state_tensor.unsqueeze(0)
-                if state_tensor.size(0) != batch:
-                    if state_tensor.size(0) == 1:
-                        state_tensor = state_tensor.expand(batch, -1)
-                    else:
-                        raise ValueError("self_state batch dimension mismatch")
-        else:
-            state_tensor = None
-
-        if state_tensor is not None:
-            self._latest_self_state = state_tensor.detach()
-
-        with torch.no_grad():
-            with self._autocast_ctx():
-                self._graph_mark()
-                latent_buffer = self._next_latent_buffer(batch)
-                latents = self.world_model(
-                    observation, output_buffer=latent_buffer
-                )
-                latents = self._fresh_latents(latents)
-                memory_context = self._get_memory_context(latents["z_self"])
-                if action is not None:
-                    action_for_routing = action.to(self.device, non_blocking=True)
-                else:
-                    action_for_routing = torch.zeros(
-                        batch, self.config.dynamics.action_dim, device=self.device
-                    )
-                (
-                    broadcast,
-                    scores,
-                    slot_novelty,
-                    slot_progress,
-                    slot_cost,
-                ) = self._route_slots(
-                    latents["slots"],
-                    latents["z_self"],
-                    action_for_routing,
-                    state_tensor,
-                    update_stats=True,
-                )
-                features = self._assemble_features(latents["z_self"], broadcast, memory_context)
-                if action is None:
-                    self._graph_mark()
-                    action_dist = self.actor(features)
-                    action = action_dist.rsample()
-                    (
-                        broadcast,
-                        scores,
-                        slot_novelty,
-                        slot_progress,
-                        slot_cost,
-                    ) = self._route_slots(
-                        latents["slots"],
-                        latents["z_self"],
-                        action,
-                        state_tensor,
-                        update_stats=False,
-                    )
-                    features = self._assemble_features(latents["z_self"], broadcast, memory_context)
-                else:
-                    action = action.to(self.device, non_blocking=True)
-
-                latent_state = broadcast.mean(dim=1)
-                self._graph_mark()
-                prediction_buffer = self._prepare_prediction_buffer(
-                    latent_state.size(0), latent_state.dtype
-                )
-                predictions = self.world_model.predict_next_latents(
-                    latent_state, action, output_buffer=prediction_buffer
-                )
-                predictions = self._fresh_predictions(predictions)
-                self._graph_mark()
-                decoded = self.world_model.decode_predictions(predictions)
-                novelty = self.reward.get_novelty(decoded).to(self.device)
-                observation_entropy = estimate_observation_entropy(observation)
-                intrinsic_raw, norm_components, raw_components = self.reward.get_intrinsic_reward(
-                    novelty, observation_entropy, action, latent_state, return_components=True
-                )
-                del decoded
-                del predictions
-
-        intrinsic = self.reward_normalizer(intrinsic_raw)
-        reward_components = {key: value.detach() for key, value in norm_components.items()}
-        raw_reward_components = {key: value.detach() for key, value in raw_components.items()}
-        self._write_memory(latents["z_self"], broadcast)
-
-        train_loss: float | None = None
-        training_metrics: dict[str, float] | None = None
-        if train and next_observation is not None:
-            obs_cpu = observation.detach().to("cpu", non_blocking=True).contiguous()
-            act_cpu = action.detach().to("cpu", non_blocking=True).contiguous()
-            next_cpu = next_observation.detach().to("cpu", non_blocking=True).contiguous()
-            state_cpu = (
-                state_tensor.detach().to("cpu", non_blocking=True).contiguous()
-                if state_tensor is not None
-                else None
-            )
-            if torch.cuda.is_available():
-                obs_cpu = obs_cpu.pin_memory()
-                act_cpu = act_cpu.pin_memory()
-                next_cpu = next_cpu.pin_memory()
-                if state_cpu is not None:
-                    state_cpu = state_cpu.pin_memory()
-            batch_items = obs_cpu.shape[0]
-            for idx in range(batch_items):
-                self.rollout_buffer.push(
-                    obs_cpu[idx],
-                    act_cpu[idx],
-                    next_cpu[idx],
-                    state_cpu[idx] if state_cpu is not None else None,
-                )
-            training_metrics = self._optimize()
-            if training_metrics is not None:
-                train_loss = training_metrics.get("train/total_loss")
-
-        return StepResult(
-            action=action.detach(),
-            intrinsic_reward=intrinsic.detach(),
-            novelty=slot_novelty.detach(),
-            observation_entropy=observation_entropy.detach(),
-            slot_scores=scores.detach(),
-            reward_components=reward_components,
-            raw_reward_components=raw_reward_components,
-            training_loss=train_loss,
-            training_metrics=training_metrics,
-        )
-
-    def _route_slots(
-        self,
-        slot_values: torch.Tensor,
-        z_self: torch.Tensor,
-        action: torch.Tensor,
-        self_state: torch.Tensor | None,
-        update_stats: bool,
-    ) -> tuple[torch.Tensor, torch.Tensor, torch.Tensor, torch.Tensor, torch.Tensor]:
-        slot_novelty = slot_values.var(dim=-1, unbiased=False)
-        if self._slot_baseline is None:
-            self._slot_baseline = slot_values.mean(dim=0).detach().cpu()
-
-        if self._novelty_trace is None:
-            slot_progress = torch.zeros_like(slot_novelty)
-            if update_stats:
-                self._novelty_trace = slot_novelty.detach().cpu()
-        else:
-            prev_trace = self._novelty_trace.to(self.device)
-            slot_progress = prev_trace - slot_novelty
-            if update_stats:
-                updated_trace = (
-                    (1 - self.progress_momentum) * self._novelty_trace
-                    + self.progress_momentum * slot_novelty.detach().cpu()
-                )
-                self._novelty_trace = updated_trace
-
-        if update_stats:
-            baseline_update = slot_values.mean(dim=0).detach().cpu()
-            self._slot_baseline = (
-                (1 - self.progress_momentum) * self._slot_baseline
-                + self.progress_momentum * baseline_update
-            )
-
-        action_cost = torch.norm(action, dim=-1, keepdim=True) * self.action_cost_scale
-        slot_cost = action_cost.expand(-1, slot_values.size(1))
-
-        slot_norm = torch.nn.functional.normalize(slot_values, dim=-1)
-        z_self_norm = torch.nn.functional.normalize(z_self, dim=-1)
-        self_similarity = (
-            slot_norm * z_self_norm.unsqueeze(1)
-        ).sum(dim=-1).clamp(min=0.0)
-
-        state_similarity = torch.zeros_like(self_similarity)
-        if (
-            self_state is not None
-            and self.self_state_encoder is not None
-            and self.self_state_dim > 0
-        ):
-            projected_state = self.self_state_encoder(
-                self_state.to(self.device, non_blocking=True)
-            )
-            projected_state = torch.nn.functional.normalize(projected_state, dim=-1)
-            state_similarity = (
-                slot_norm * projected_state.unsqueeze(1)
-            ).sum(dim=-1).clamp(min=0.0)
-
-        self_mask = torch.clamp(self_similarity + state_similarity, min=0.0)
-
-        batch_mean = slot_novelty.mean(dim=0).detach().cpu()
-        if self._ucb_mean is None:
-            self._ucb_mean = batch_mean.clone()
-            self._ucb_counts = torch.ones_like(batch_mean)
-        else:
-            assert self._ucb_counts is not None
-            self._ucb_counts += 1
-            self._ucb_mean += (batch_mean - self._ucb_mean) / self._ucb_counts
-        assert self._ucb_mean is not None and self._ucb_counts is not None
-        self._step_count += 1
-        ucb_bonus = (
-            self._ucb_mean.to(self.device)
-            + self.config.workspace.ucb_beta
-            * torch.sqrt(
-                torch.log1p(torch.tensor(float(self._step_count), device=self.device))
-                / self._ucb_counts.to(self.device)
-            )
-        )
-        ucb = ucb_bonus.unsqueeze(0).expand(slot_values.size(0), -1)
-
-        scores = self.workspace.score_slots(
-            novelty=slot_novelty,
-            progress=slot_progress,
-            ucb=ucb,
-            cost=slot_cost,
-            self_mask=self_mask,
-        )
-        broadcast = self.workspace.broadcast(slot_values, scores=scores)
-        return broadcast, scores, slot_novelty, slot_progress, slot_cost
-
-    def _get_memory_context(self, keys: torch.Tensor) -> torch.Tensor:
-        batch = keys.shape[0]
-        if len(self.memory) == 0:
-            return torch.zeros(
-                batch,
-                self.memory.config.key_dim,
-                device=self.device,
-                dtype=keys.dtype,
-            )
-        _, values = self.memory.read(keys)
-        context = values[:, 0, :].to(self.device, dtype=keys.dtype)
-        return context
-
-    def _write_memory(self, z_self: torch.Tensor, slots: torch.Tensor) -> None:
-        # FAISS backing the episodic buffer only accepts float32 host tensors.
-        key = z_self.detach().to(dtype=torch.float32, device="cpu")
-        value = slots.mean(dim=1).detach().to(dtype=torch.float32, device="cpu")
-        self.memory.write(key, value)
-
-    def _assemble_features(
-        self,
-        z_self: torch.Tensor,
-        broadcast: torch.Tensor,
-        memory_context: torch.Tensor,
-    ) -> torch.Tensor:
-        broadcast_flat = broadcast.flatten(start_dim=1)
-        return torch.cat([z_self, broadcast_flat, memory_context], dim=-1)
-
-    def _optimize(self) -> dict[str, float] | None:
-        if len(self.rollout_buffer) < self.batch_size:
-            return None
-        observations, actions, next_observations, self_states = self.rollout_buffer.sample(
-            self.batch_size
-        )
-        observations = observations.to(self.device, non_blocking=True)
-        actions = actions.to(self.device, non_blocking=True)
-        next_observations = next_observations.to(self.device, non_blocking=True)
-        if self_states is not None:
-            self_states = self_states.to(self.device, non_blocking=True)
-
-        self.optimizer.zero_grad(set_to_none=True)
-
-        with self._autocast_ctx():
-            self._graph_mark()
-            latent_buffer = self._next_latent_buffer(observations.size(0))
-            latents = self.world_model(observations, output_buffer=latent_buffer)
-<<<<<<< HEAD
-            latents = self._fresh_latents(latents)
-=======
-            latents = self._clone_latents(latents)
->>>>>>> dc600d26
-            memory_context = self._get_memory_context(latents["z_self"])
-            broadcast, _, _, _, _ = self._route_slots(
-                latents["slots"],
-                latents["z_self"],
-                actions,
-                self_states,
-                update_stats=False,
-            )
-            latent_state = broadcast.mean(dim=1)
-            features = self._assemble_features(latents["z_self"], broadcast, memory_context)
-
-            self._graph_mark()
-            prediction_buffer = self._prepare_prediction_buffer(
-                latent_state.size(0), latent_state.dtype
-            )
-            predictions = self.world_model.predict_next_latents(
-                latent_state, actions, output_buffer=prediction_buffer
-            )
-<<<<<<< HEAD
-            predictions = self._fresh_predictions(predictions)
-=======
-            predictions = self._clone_predictions(predictions)
->>>>>>> dc600d26
-            self._graph_mark()
-            decoded = self.world_model.decode_predictions(predictions, use_frozen=False)
-            log_likelihoods = torch.stack(
-                [dist.log_prob(next_observations).mean() for dist in decoded]
-            )
-            world_model_loss = -log_likelihoods.mean()
-            del decoded
-
-            self._graph_mark()
-            next_buffer = self._next_latent_buffer(next_observations.size(0))
-            encoded_next = self.world_model(next_observations, output_buffer=next_buffer)
-<<<<<<< HEAD
-            encoded_next = self._fresh_latents(encoded_next)
-=======
-            encoded_next = self._clone_latents(encoded_next)
->>>>>>> dc600d26
-            predicted_latent = torch.stack(predictions).mean(dim=0)
-            target_latent = encoded_next["slots"].mean(dim=1)
-            latent_alignment = torch.nn.functional.mse_loss(predicted_latent, target_latent)
-            del predictions
-            world_model_loss = (
-                world_model_loss + 0.1 * latent_alignment
-            ) * self.config.world_model_coef
-
-            self_state_loss = torch.tensor(0.0, device=self.device)
-            if (
-                self_states is not None
-                and self.self_state_dim > 0
-                and self.self_state_predictor is not None
-            ):
-                predicted_state = self.self_state_predictor(latents["z_self"])
-                self_state_loss = torch.nn.functional.mse_loss(predicted_state, self_states)
-                self_state_loss = self.config.workspace.self_bias * self_state_loss
-
-            dream_loss, actor_loss, critic_loss, dream_metrics = self._stable_dreaming(latents)
-            total_loss = world_model_loss + actor_loss + critic_loss + dream_loss + self_state_loss
-
-        self.grad_scaler.scale(total_loss).backward()
-        self.grad_scaler.unscale_(self.optimizer)
-        torch.nn.utils.clip_grad_norm_(self.world_model.parameters(), max_norm=5.0)
-        torch.nn.utils.clip_grad_norm_(self.actor.parameters(), max_norm=5.0)
-        torch.nn.utils.clip_grad_norm_(self.critic.parameters(), max_norm=5.0)
-        self.grad_scaler.step(self.optimizer)
-        self.grad_scaler.update()
-
-        metrics: dict[str, float] = {
-            "train/total_loss": float(total_loss.detach().cpu().item()),
-            "train/world_model_loss": float(world_model_loss.detach().cpu().item()),
-            "train/actor_loss": float(actor_loss.detach().cpu().item()),
-            "train/critic_loss": float(critic_loss.detach().cpu().item()),
-            "train/dream_loss_empowerment": float(dream_loss.detach().cpu().item()),
-            "train/self_state_loss": float(self_state_loss.detach().cpu().item()),
-        }
-        for key, value in dream_metrics.items():
-            if isinstance(value, torch.Tensor):
-                metrics[key] = float(value.detach().cpu().item())
-            else:
-                metrics[key] = float(value)
-        return metrics
-
-    def _stable_dreaming(
-        self, latents: dict[str, torch.Tensor]
-    ) -> tuple[torch.Tensor, torch.Tensor, torch.Tensor, dict[str, torch.Tensor]]:
-        current_latents = self._clone_latents(latents)
-        memory_context = self._get_memory_context(current_latents["z_self"])
-        actor_losses = []
-        critic_losses = []
-        entropies = []
-        rewards = []
-        values = []
-        log_probs = []
-        competence_terms = []
-        empowerment_terms = []
-        safety_terms = []
-        intrinsic_terms = []
-        explore_terms = []
-        raw_explore_terms = []
-
-        last_dream_action: torch.Tensor | None = None
-        for step in range(self.config.dream_horizon):
-            broadcast, _, _, _, _ = self._route_slots(
-                current_latents["slots"],
-                current_latents["z_self"],
-                torch.zeros(
-                    current_latents["slots"].size(0),
-                    self.config.dynamics.action_dim,
-                    device=self.device,
-                ),
-                None,
-                update_stats=False,
-            )
-            features = self._assemble_features(
-                current_latents["z_self"], broadcast, memory_context
-            )
-            self._graph_mark()
-            action_dist = self.actor(features)
-            dream_action = action_dist.rsample()
-            dream_log_prob = action_dist.log_prob(dream_action)
-            dream_entropy = action_dist.entropy()
-            last_dream_action = dream_action.detach()
-
-            latent_state = broadcast.mean(dim=1)
-            self._graph_mark()
-            prediction_buffer = self._prepare_prediction_buffer(
-                latent_state.size(0), latent_state.dtype
-            )
-            predictions = self.world_model.predict_next_latents(
-                latent_state, dream_action, output_buffer=prediction_buffer
-            )
-<<<<<<< HEAD
-            predictions = self._fresh_predictions(predictions)
-=======
-            predictions = self._clone_predictions(predictions)
->>>>>>> dc600d26
-            self._graph_mark()
-            decoded = self.world_model.decode_predictions(predictions, use_frozen=False)
-            novelty = self.reward.get_novelty(decoded)
-            predicted_obs = decoded[0].rsample()
-            observation_entropy = estimate_observation_entropy(predicted_obs)
-            dream_reward, norm_components, raw_components = self.reward.get_intrinsic_reward(
-                novelty,
-                observation_entropy,
-                dream_action,
-                latent_state,
-                return_components=True,
-            )
-            del decoded
-            del predictions
-            dream_comp = norm_components["competence"]
-            dream_emp = norm_components["empowerment"]
-            dream_safe = norm_components["safety"]
-            dream_explore = norm_components["explore"]
-            raw_explore = raw_components["explore"]
-            competence_terms.append(dream_comp.detach().mean())
-            empowerment_terms.append(dream_emp.detach().mean())
-            safety_terms.append(dream_safe.detach().mean())
-            intrinsic_terms.append(dream_reward.detach().mean())
-            explore_terms.append(dream_explore.detach().mean())
-            raw_explore_terms.append(raw_explore.detach().mean())
-
-            normalized_reward = self.reward_normalizer(dream_reward)
-
-            self._graph_mark()
-            critic_value = self.critic(features)
-            values.append(critic_value.clone())
-            rewards.append(normalized_reward.clone())
-            log_probs.append(dream_log_prob.clone())
-            entropies.append(dream_entropy.clone())
-
-            self._graph_mark()
-            next_latent_buffer = self._next_latent_buffer(predicted_obs.size(0))
-            current_latents = self.world_model(
-                predicted_obs, output_buffer=next_latent_buffer
-            )
-<<<<<<< HEAD
-            current_latents = self._fresh_latents(current_latents)
-=======
-            current_latents = self._clone_latents(current_latents)
->>>>>>> dc600d26
-            del predicted_obs
-            memory_context = self._get_memory_context(current_latents["z_self"])
-
-        self._graph_mark()
-        final_broadcast, _, _, _, _ = self._route_slots(
-            current_latents["slots"],
-            current_latents["z_self"],
-            torch.zeros(
-                current_latents["slots"].size(0),
-                self.config.dynamics.action_dim,
-                device=self.device,
-            ),
-            None,
-            update_stats=False,
-        )
-        final_features = self._assemble_features(
-            current_latents["z_self"], final_broadcast, memory_context
-        )
-        self._graph_mark()
-        next_value = self.critic(final_features)
-
-        rewards_tensor = torch.stack(rewards)
-        values_tensor = torch.stack(values)
-        log_probs_tensor = torch.stack(log_probs)
-        entropies_tensor = torch.stack(entropies)
-
-        advantages, returns = self._compute_gae(
-            rewards_tensor, values_tensor, next_value
-        )
-        actor_loss = -(
-            (advantages.detach() * log_probs_tensor).mean()
-            + self.config.entropy_coef * entropies_tensor.mean()
-        )
-        critic_loss = (
-            self.config.critic_coef * 0.5 * (returns.detach() - values_tensor).pow(2).mean()
-        )
-
-        assert last_dream_action is not None
-        empowerment_term = self.empowerment(
-            last_dream_action, final_broadcast.mean(dim=1).detach()
-        ).mean()
-        dream_loss = -self.optimizer_empowerment_weight * empowerment_term
-
-        intrinsic_stack = torch.stack(intrinsic_terms)
-        competence_stack = torch.stack(competence_terms)
-        empowerment_stack = torch.stack(empowerment_terms)
-        safety_stack = torch.stack(safety_terms)
-        explore_stack = torch.stack(explore_terms)
-        raw_explore_stack = torch.stack(raw_explore_terms)
-
-        dreaming_metrics = {
-            "dream/intrinsic_reward": intrinsic_stack.mean().detach(),
-            "dream/competence": competence_stack.mean().detach(),
-            "dream/empowerment": empowerment_stack.mean().detach(),
-            "dream/safety": safety_stack.mean().detach(),
-            "dream/policy_entropy": entropies_tensor.mean().detach(),
-            "dream/explore": explore_stack.mean().detach(),
-            "dream/explore_min": explore_stack.min().detach(),
-            "dream/explore_max": explore_stack.max().detach(),
-            "dream/explore_raw": raw_explore_stack.mean().detach(),
-            "dream/explore_raw_min": raw_explore_stack.min().detach(),
-            "dream/explore_raw_max": raw_explore_stack.max().detach(),
-        }
-
-        return dream_loss, actor_loss, critic_loss, dreaming_metrics
-
-    def _compute_gae(
-        self,
-        rewards: torch.Tensor,
-        values: torch.Tensor,
-        next_value: torch.Tensor,
-    ) -> tuple[torch.Tensor, torch.Tensor]:
-        horizon, batch = rewards.shape
-        values_ext = torch.cat([values, next_value.unsqueeze(0)], dim=0)
-        advantages = torch.zeros_like(rewards)
-        last_advantage = torch.zeros(batch, device=self.device)
-        for t in reversed(range(horizon)):
-            delta = (
-                rewards[t]
-                + self.config.discount_gamma * values_ext[t + 1]
-                - values_ext[t]
-            )
-            last_advantage = delta + (
-                self.config.discount_gamma
-                * self.config.gae_lambda
-                * last_advantage
-            )
-            advantages[t] = last_advantage
-        returns = advantages + values
-        return advantages, returns
-
-    def _latent_output_dtype(self) -> torch.dtype:
-        return self.autocast_dtype if self.autocast_enabled else self._world_model_param_dtype
-
-<<<<<<< HEAD
-    def _fresh_latents(
-        self, latents: dict[str, torch.Tensor]
-    ) -> dict[str, torch.Tensor]:
-        """Ensure compiled runs receive unique storage for latent tensors."""
-        if not self._compiled_runtime:
-            return latents
-        return {key: value.clone() for key, value in latents.items()}
-
-    def _fresh_predictions(
-        self, predictions: list[torch.Tensor]
-    ) -> list[torch.Tensor]:
-        """Detach prediction outputs from compiled graph-managed storage when needed."""
-        if not self._compiled_runtime:
-            return predictions
-=======
-    @staticmethod
-    def _clone_latents(latents: dict[str, torch.Tensor]) -> dict[str, torch.Tensor]:
-        """Create fresh storage for latent tensors to avoid CUDAGraph aliasing."""
-        return {key: value.clone() for key, value in latents.items()}
-
-    @staticmethod
-    def _clone_predictions(predictions: list[torch.Tensor]) -> list[torch.Tensor]:
-        """Clone predicted latent tensors for safe reuse across compiled steps."""
->>>>>>> dc600d26
-        return [tensor.clone() for tensor in predictions]
-
-    def _create_latent_buffer(
-        self, batch: int, dtype: torch.dtype
-    ) -> dict[str, torch.Tensor]:
-        return {
-            "z_self": torch.empty((batch, self._slot_dim), device=self.device, dtype=dtype),
-            "slots": torch.empty(
-                (batch, self._num_slots, self._slot_dim),
-                device=self.device,
-                dtype=dtype,
-            ),
-        }
-
-    def _ensure_latent_buffers(self, batch: int, dtype: torch.dtype) -> None:
-        if not self._use_output_buffers:
-            return
-        need_rebuild = len(self._latent_buffers) != 2
-        if not need_rebuild:
-            for buffer in self._latent_buffers:
-                slots = buffer["slots"]
-                z_self = buffer["z_self"]
-                if (
-                    slots.shape[0] != batch
-                    or slots.dtype != dtype
-                    or slots.device != self.device
-                    or z_self.shape[0] != batch
-                    or z_self.dtype != dtype
-                    or z_self.device != self.device
-                ):
-                    need_rebuild = True
-                    break
-        if need_rebuild:
-            self._latent_buffers = [
-                self._create_latent_buffer(batch, dtype),
-                self._create_latent_buffer(batch, dtype),
-            ]
-            self._latent_buffer_index = 0
-
-    def _next_latent_buffer(self, batch: int) -> dict[str, torch.Tensor] | None:
-        if not self._use_output_buffers:
-            return None
-        dtype = self._latent_output_dtype()
-        self._ensure_latent_buffers(batch, dtype)
-        buffer = self._latent_buffers[self._latent_buffer_index]
-        self._latent_buffer_index = (self._latent_buffer_index + 1) % len(
-            self._latent_buffers
-        )
-        return buffer
-
-    def _prepare_prediction_buffer(
-        self, batch: int, dtype: torch.dtype
-    ) -> list[torch.Tensor] | None:
-        if self._ensemble_size == 0:
-            return []
-        if not self._use_output_buffers:
-            return None
-        if (
-            self._prediction_buffer is None
-            or len(self._prediction_buffer) != self._ensemble_size
-            or self._prediction_buffer[0].shape[0] != batch
-            or self._prediction_buffer[0].dtype != dtype
-            or self._prediction_buffer[0].device != self.device
-        ):
-            self._prediction_buffer = [
-                torch.empty((batch, self._latent_dim), device=self.device, dtype=dtype)
-                for _ in range(self._ensemble_size)
-            ]
-        return self._prediction_buffer
-
-    def _graph_mark(self) -> None:
-        if self._compiled_runtime and cudagraph_mark_step_begin is not None:
-            cudagraph_mark_step_begin()
-
-
-
-
-
-
-
-
-
-
-
+from __future__ import annotations
+from dataclasses import dataclass, field
+from contextlib import nullcontext
+import warnings
+
+import torch
+from torch import nn
+from torch.amp import GradScaler, autocast
+
+try:
+    from torch._dynamo.eval_frame import OptimizedModule as _OptimizedModuleType
+except (ImportError, AttributeError):
+    _OptimizedModuleType = ()
+
+try:
+    from torch.compiler import cudagraph_mark_step_begin
+except (ImportError, AttributeError):
+    try:
+        from torch._inductor.utils import cudagraph_mark_step_begin
+    except (ImportError, AttributeError):
+        try:
+            from torch._dynamo import mark_step_begin as cudagraph_mark_step_begin
+        except (ImportError, AttributeError):
+            warnings.warn(
+                "CUDAGraph safety helpers are unavailable; compiled runs will not "
+                "be protected by cudagraph_mark_step_begin.",
+                RuntimeWarning,
+            )
+            cudagraph_mark_step_begin = None
+from scgwt.agents import (
+    ActorConfig,
+    ActorNetwork,
+    CriticConfig,
+    CriticNetwork,
+)
+from scgwt.cognition import WorkspaceConfig, WorkspaceRouter
+from scgwt.memory import EpisodicBuffer, EpisodicBufferConfig
+from scgwt.motivation import (
+    EmpowermentConfig,
+    IntrinsicRewardConfig,
+    IntrinsicRewardGenerator,
+    InfoNCEEmpowermentEstimator,
+    estimate_observation_entropy,
+    jensen_shannon_divergence,
+)
+from scgwt.world_model import (
+    DecoderConfig,
+    DynamicsConfig,
+    EncoderConfig,
+    WorldModelConfig,
+    WorldModelEnsemble,
+)
+from .buffer import RolloutBuffer
+
+
+class RunningMeanStd:
+    """Track running mean and variance for streaming tensors."""
+
+    def __init__(self, device: torch.device, epsilon: float = 1e-4) -> None:
+        self.device = device
+        self.epsilon = epsilon
+        self.mean = torch.zeros(1, device=device)
+        self.var = torch.ones(1, device=device)
+        self.count = torch.tensor(epsilon, device=device)
+
+    def update(self, x: torch.Tensor) -> None:
+        if x.numel() == 0:
+            return
+        values = x.detach().to(self.device, dtype=torch.float32).reshape(-1, 1)
+        batch_mean = values.mean(dim=0)
+        batch_var = values.var(dim=0, unbiased=False)
+        batch_count = values.shape[0]
+        self._update_from_moments(batch_mean, batch_var, batch_count)
+
+    def _update_from_moments(
+        self, batch_mean: torch.Tensor, batch_var: torch.Tensor, batch_count: float
+    ) -> None:
+        delta = batch_mean - self.mean
+        total_count = self.count + batch_count
+        new_mean = self.mean + delta * (batch_count / total_count)
+        m_a = self.var * self.count
+        m_b = batch_var * batch_count
+        m2 = m_a + m_b + delta.pow(2) * self.count * batch_count / total_count
+        new_var = m2 / total_count
+        self.mean = new_mean
+        self.var = torch.clamp(new_var, min=self.epsilon)
+        self.count = total_count
+
+
+class RewardNormalizer:
+    """Keeps intrinsic rewards within a bounded scale using running statistics."""
+
+    def __init__(self, device: torch.device, clamp_value: float = 5.0, eps: float = 1e-6) -> None:
+        self.stats = RunningMeanStd(device=device)
+        self.clamp_value = clamp_value
+        self.eps = eps
+        self.device = device
+
+    def __call__(self, reward: torch.Tensor) -> torch.Tensor:
+        reward_fp32 = reward.to(dtype=torch.float32)
+        self.stats.update(reward_fp32)
+        denom = torch.sqrt(self.stats.var + self.eps)
+        normalized = (reward_fp32 - self.stats.mean) / denom
+        normalized = torch.clamp(normalized, -self.clamp_value, self.clamp_value)
+        return normalized.to(dtype=reward.dtype)
+
+
+@dataclass
+class StepResult:
+    action: torch.Tensor
+    intrinsic_reward: torch.Tensor
+    novelty: torch.Tensor
+    observation_entropy: torch.Tensor
+    slot_scores: torch.Tensor
+    reward_components: dict[str, torch.Tensor] | None = None
+    raw_reward_components: dict[str, torch.Tensor] | None = None
+    training_loss: float | None = None
+    training_metrics: dict[str, float] | None = None
+
+
+@dataclass
+class TrainingConfig:
+    encoder: EncoderConfig
+    decoder: DecoderConfig
+    dynamics: DynamicsConfig
+    world_model_ensemble: int
+    workspace: WorkspaceConfig
+    reward: IntrinsicRewardConfig
+    empowerment: EmpowermentConfig
+    episodic_memory: EpisodicBufferConfig
+    rollout_capacity: int = 1024
+    batch_size: int = 32
+    optimizer_lr: float = 1e-3
+    optimizer_empowerment_weight: float = 0.1
+    actor: ActorConfig = field(
+        default_factory=lambda: ActorConfig(latent_dim=0, action_dim=0)
+    )
+    critic: CriticConfig = field(default_factory=lambda: CriticConfig(latent_dim=0))
+    dream_horizon: int = 5
+    discount_gamma: float = 0.99
+    gae_lambda: float = 0.95
+    entropy_coef: float = 0.01
+    critic_coef: float = 0.5
+    world_model_coef: float = 1.0
+    self_state_dim: int = 0
+    device: str = "cpu"
+    precision: str = "float32"
+    log_every_steps: int = 50
+    log_images: bool = True
+    channels_last: bool = False
+    compile_model: bool = False
+
+
+def _is_compiled_artifact(original: nn.Module, candidate: nn.Module) -> bool:
+    """Best-effort detection that ``torch.compile`` wrapped the module."""
+
+    if isinstance(candidate, _OptimizedModuleType):
+        return True
+    if candidate is original:
+        return False
+    return hasattr(candidate, "graph_module") or hasattr(candidate, "original_module")
+
+
+class TrainingLoop:
+    """High-level container wiring the major subsystems together."""
+
+    def __init__(self, config: TrainingConfig) -> None:
+        self.config = config
+        self.device = torch.device(config.device)
+        precision_key = config.precision.lower()
+        if precision_key in {"bf16", "bfloat16"}:
+            self.autocast_dtype = torch.bfloat16
+        elif precision_key in {"fp16", "float16", "half"}:
+            self.autocast_dtype = torch.float16
+        else:
+            self.autocast_dtype = torch.float32
+        self.autocast_enabled = self.device.type == "cuda" and self.autocast_dtype != torch.float32
+        self.progress_momentum = config.workspace.progress_momentum
+        self.action_cost_scale = config.workspace.action_cost_scale
+        wm_config = WorldModelConfig(
+            encoder=config.encoder,
+            decoder=config.decoder,
+            dynamics=config.dynamics,
+            ensemble_size=config.world_model_ensemble,
+        )
+        self.world_model = WorldModelEnsemble(wm_config).to(self.device)
+        self._slot_dim = config.encoder.slot_dim
+        self._num_slots = config.encoder.num_slots
+        self._latent_dim = config.dynamics.latent_dim
+        self._ensemble_size = config.world_model_ensemble
+        first_param = next(self.world_model.parameters(), None)
+        self._world_model_param_dtype = (
+            first_param.dtype if first_param is not None else torch.float32
+        )
+        self._latent_buffers: list[dict[str, torch.Tensor]] = []
+        self._latent_buffer_index: int = 0
+        self._prediction_buffer: list[torch.Tensor] | None = None
+        self.workspace = WorkspaceRouter(config.workspace)
+        self.memory = EpisodicBuffer(config.episodic_memory)
+        self.empowerment = InfoNCEEmpowermentEstimator(config.empowerment).to(self.device)
+        self.reward = IntrinsicRewardGenerator(
+            config.reward,
+            empowerment_estimator=self.empowerment,
+            novelty_metric=jensen_shannon_divergence,
+        )
+        self.reward_normalizer = RewardNormalizer(device=self.device)
+        # Policy dimensions derived from encoder/workspace layout.
+        slot_dim = config.encoder.slot_dim
+        policy_feature_dim = (
+            slot_dim
+            + slot_dim * config.workspace.broadcast_slots
+            + config.episodic_memory.key_dim
+        )
+        self.actor = ActorNetwork(
+            ActorConfig(
+                latent_dim=policy_feature_dim,
+                action_dim=config.dynamics.action_dim,
+                hidden_dim=config.actor.hidden_dim,
+                num_layers=config.actor.num_layers,
+                dropout=config.actor.dropout,
+            )
+        ).to(self.device)
+        self.critic = CriticNetwork(
+            CriticConfig(
+                latent_dim=policy_feature_dim,
+                hidden_dim=config.critic.hidden_dim,
+                num_layers=config.critic.num_layers,
+                dropout=config.critic.dropout,
+            )
+        ).to(self.device)
+
+        self.self_state_dim = config.self_state_dim
+        if self.self_state_dim > 0:
+            self.self_state_encoder = nn.Linear(
+                self.self_state_dim, slot_dim, bias=False
+            ).to(self.device)
+            self.self_state_predictor = nn.Linear(
+                slot_dim, self.self_state_dim
+            ).to(self.device)
+        else:
+            self.self_state_encoder = None
+            self.self_state_predictor = None
+
+        if config.channels_last and self.device.type == "cuda":
+            for module in (self.world_model, self.actor, self.critic):
+                module.to(memory_format=torch.channels_last)
+                for parameter in module.parameters():
+                    if parameter.ndim >= 4:
+                        parameter.data = parameter.data.contiguous(memory_format=torch.channels_last)
+
+        compiled_world_model = False
+        if config.compile_model:
+            for name in ("world_model", "actor", "critic"):
+                module = getattr(self, name)
+                try:
+                    compiled = torch.compile(module, mode="max-autotune", fullgraph=False)
+                except Exception:
+                    compiled = module
+                else:
+                    if name == "world_model" and _is_compiled_artifact(module, compiled):
+                        compiled_world_model = True
+                setattr(self, name, compiled)
+        self._compiled_runtime = compiled_world_model
+        self._use_output_buffers = not config.compile_model
+
+        self._slot_baseline: torch.Tensor | None = None
+        self._ucb_mean: torch.Tensor | None = None
+        self._ucb_counts: torch.Tensor | None = None
+        self._step_count: int = 0
+        self._novelty_trace: torch.Tensor | None = None
+        self._latest_self_state: torch.Tensor | None = None
+
+        self.rollout_buffer = RolloutBuffer(capacity=config.rollout_capacity)
+        self.batch_size = config.batch_size
+        params: list[torch.nn.Parameter] = []
+        params.extend(self.world_model.parameters())
+        params.extend(self.empowerment.parameters())
+        params.extend(self.actor.parameters())
+        params.extend(self.critic.parameters())
+        if self.self_state_encoder is not None:
+            params.extend(self.self_state_encoder.parameters())
+        if self.self_state_predictor is not None:
+            params.extend(self.self_state_predictor.parameters())
+        try:
+            self.optimizer = torch.optim.AdamW(params, lr=config.optimizer_lr, fused=True)
+        except (TypeError, ValueError):
+            self.optimizer = torch.optim.AdamW(params, lr=config.optimizer_lr)
+        self.optimizer_empowerment_weight = config.optimizer_empowerment_weight
+        scaler_device_type = "cuda" if self.device.type == "cuda" else "cpu"
+        self.grad_scaler = GradScaler(
+            device_type=scaler_device_type,
+            enabled=self.autocast_enabled and self.autocast_dtype == torch.float16,
+        )
+
+    def _autocast_ctx(self):
+        if self.autocast_enabled:
+            return autocast(device_type=self.device.type, dtype=self.autocast_dtype)
+        return nullcontext()
+
+    def step(
+        self,
+        observation: torch.Tensor,
+        action: torch.Tensor | None = None,
+        next_observation: torch.Tensor | None = None,
+        self_state: torch.Tensor | None = None,
+        train: bool = False,
+    ) -> StepResult:
+        """
+        Encode an observation, optionally sample an action, compute intrinsic reward,
+        and record the transition. When `train=True` and `next_observation` is supplied,
+        the optimizer performs a Stable Dreaming update once enough rollouts are stored.
+        """
+        observation = observation.to(self.device, non_blocking=True)
+        batch = observation.size(0)
+        state_tensor: torch.Tensor | None
+        if self.self_state_dim > 0:
+            if self_state is None:
+                state_tensor = torch.zeros(
+                    batch,
+                    self.self_state_dim,
+                    device=self.device,
+                    dtype=observation.dtype,
+                )
+            else:
+                state_tensor = self_state.to(self.device, non_blocking=True)
+                if state_tensor.ndim == 1:
+                    state_tensor = state_tensor.unsqueeze(0)
+                if state_tensor.size(0) != batch:
+                    if state_tensor.size(0) == 1:
+                        state_tensor = state_tensor.expand(batch, -1)
+                    else:
+                        raise ValueError("self_state batch dimension mismatch")
+        else:
+            state_tensor = None
+
+        if state_tensor is not None:
+            self._latest_self_state = state_tensor.detach()
+
+        with torch.no_grad():
+            with self._autocast_ctx():
+                self._graph_mark()
+                latent_buffer = self._next_latent_buffer(batch)
+                latents = self.world_model(
+                    observation, output_buffer=latent_buffer
+                )
+                latents = self._fresh_latents(latents)
+                memory_context = self._get_memory_context(latents["z_self"])
+                if action is not None:
+                    action_for_routing = action.to(self.device, non_blocking=True)
+                else:
+                    action_for_routing = torch.zeros(
+                        batch, self.config.dynamics.action_dim, device=self.device
+                    )
+                (
+                    broadcast,
+                    scores,
+                    slot_novelty,
+                    slot_progress,
+                    slot_cost,
+                ) = self._route_slots(
+                    latents["slots"],
+                    latents["z_self"],
+                    action_for_routing,
+                    state_tensor,
+                    update_stats=True,
+                )
+                features = self._assemble_features(latents["z_self"], broadcast, memory_context)
+                if action is None:
+                    self._graph_mark()
+                    action_dist = self.actor(features)
+                    action = action_dist.rsample()
+                    (
+                        broadcast,
+                        scores,
+                        slot_novelty,
+                        slot_progress,
+                        slot_cost,
+                    ) = self._route_slots(
+                        latents["slots"],
+                        latents["z_self"],
+                        action,
+                        state_tensor,
+                        update_stats=False,
+                    )
+                    features = self._assemble_features(latents["z_self"], broadcast, memory_context)
+                else:
+                    action = action.to(self.device, non_blocking=True)
+
+                latent_state = broadcast.mean(dim=1)
+                self._graph_mark()
+                prediction_buffer = self._prepare_prediction_buffer(
+                    latent_state.size(0), latent_state.dtype
+                )
+                predictions = self.world_model.predict_next_latents(
+                    latent_state, action, output_buffer=prediction_buffer
+                )
+                predictions = self._fresh_predictions(predictions)
+                self._graph_mark()
+                decoded = self.world_model.decode_predictions(predictions)
+                novelty = self.reward.get_novelty(decoded).to(self.device)
+                observation_entropy = estimate_observation_entropy(observation)
+                intrinsic_raw, norm_components, raw_components = self.reward.get_intrinsic_reward(
+                    novelty, observation_entropy, action, latent_state, return_components=True
+                )
+                del decoded
+                del predictions
+
+        intrinsic = self.reward_normalizer(intrinsic_raw)
+        reward_components = {key: value.detach() for key, value in norm_components.items()}
+        raw_reward_components = {key: value.detach() for key, value in raw_components.items()}
+        self._write_memory(latents["z_self"], broadcast)
+
+        train_loss: float | None = None
+        training_metrics: dict[str, float] | None = None
+        if train and next_observation is not None:
+            obs_cpu = observation.detach().to("cpu", non_blocking=True).contiguous()
+            act_cpu = action.detach().to("cpu", non_blocking=True).contiguous()
+            next_cpu = next_observation.detach().to("cpu", non_blocking=True).contiguous()
+            state_cpu = (
+                state_tensor.detach().to("cpu", non_blocking=True).contiguous()
+                if state_tensor is not None
+                else None
+            )
+            if torch.cuda.is_available():
+                obs_cpu = obs_cpu.pin_memory()
+                act_cpu = act_cpu.pin_memory()
+                next_cpu = next_cpu.pin_memory()
+                if state_cpu is not None:
+                    state_cpu = state_cpu.pin_memory()
+            batch_items = obs_cpu.shape[0]
+            for idx in range(batch_items):
+                self.rollout_buffer.push(
+                    obs_cpu[idx],
+                    act_cpu[idx],
+                    next_cpu[idx],
+                    state_cpu[idx] if state_cpu is not None else None,
+                )
+            training_metrics = self._optimize()
+            if training_metrics is not None:
+                train_loss = training_metrics.get("train/total_loss")
+
+        return StepResult(
+            action=action.detach(),
+            intrinsic_reward=intrinsic.detach(),
+            novelty=slot_novelty.detach(),
+            observation_entropy=observation_entropy.detach(),
+            slot_scores=scores.detach(),
+            reward_components=reward_components,
+            raw_reward_components=raw_reward_components,
+            training_loss=train_loss,
+            training_metrics=training_metrics,
+        )
+
+    def _route_slots(
+        self,
+        slot_values: torch.Tensor,
+        z_self: torch.Tensor,
+        action: torch.Tensor,
+        self_state: torch.Tensor | None,
+        update_stats: bool,
+    ) -> tuple[torch.Tensor, torch.Tensor, torch.Tensor, torch.Tensor, torch.Tensor]:
+        slot_novelty = slot_values.var(dim=-1, unbiased=False)
+        if self._slot_baseline is None:
+            self._slot_baseline = slot_values.mean(dim=0).detach().cpu()
+
+        if self._novelty_trace is None:
+            slot_progress = torch.zeros_like(slot_novelty)
+            if update_stats:
+                self._novelty_trace = slot_novelty.detach().cpu()
+        else:
+            prev_trace = self._novelty_trace.to(self.device)
+            slot_progress = prev_trace - slot_novelty
+            if update_stats:
+                updated_trace = (
+                    (1 - self.progress_momentum) * self._novelty_trace
+                    + self.progress_momentum * slot_novelty.detach().cpu()
+                )
+                self._novelty_trace = updated_trace
+
+        if update_stats:
+            baseline_update = slot_values.mean(dim=0).detach().cpu()
+            self._slot_baseline = (
+                (1 - self.progress_momentum) * self._slot_baseline
+                + self.progress_momentum * baseline_update
+            )
+
+        action_cost = torch.norm(action, dim=-1, keepdim=True) * self.action_cost_scale
+        slot_cost = action_cost.expand(-1, slot_values.size(1))
+
+        slot_norm = torch.nn.functional.normalize(slot_values, dim=-1)
+        z_self_norm = torch.nn.functional.normalize(z_self, dim=-1)
+        self_similarity = (
+            slot_norm * z_self_norm.unsqueeze(1)
+        ).sum(dim=-1).clamp(min=0.0)
+
+        state_similarity = torch.zeros_like(self_similarity)
+        if (
+            self_state is not None
+            and self.self_state_encoder is not None
+            and self.self_state_dim > 0
+        ):
+            projected_state = self.self_state_encoder(
+                self_state.to(self.device, non_blocking=True)
+            )
+            projected_state = torch.nn.functional.normalize(projected_state, dim=-1)
+            state_similarity = (
+                slot_norm * projected_state.unsqueeze(1)
+            ).sum(dim=-1).clamp(min=0.0)
+
+        self_mask = torch.clamp(self_similarity + state_similarity, min=0.0)
+
+        batch_mean = slot_novelty.mean(dim=0).detach().cpu()
+        if self._ucb_mean is None:
+            self._ucb_mean = batch_mean.clone()
+            self._ucb_counts = torch.ones_like(batch_mean)
+        else:
+            assert self._ucb_counts is not None
+            self._ucb_counts += 1
+            self._ucb_mean += (batch_mean - self._ucb_mean) / self._ucb_counts
+        assert self._ucb_mean is not None and self._ucb_counts is not None
+        self._step_count += 1
+        ucb_bonus = (
+            self._ucb_mean.to(self.device)
+            + self.config.workspace.ucb_beta
+            * torch.sqrt(
+                torch.log1p(torch.tensor(float(self._step_count), device=self.device))
+                / self._ucb_counts.to(self.device)
+            )
+        )
+        ucb = ucb_bonus.unsqueeze(0).expand(slot_values.size(0), -1)
+
+        scores = self.workspace.score_slots(
+            novelty=slot_novelty,
+            progress=slot_progress,
+            ucb=ucb,
+            cost=slot_cost,
+            self_mask=self_mask,
+        )
+        broadcast = self.workspace.broadcast(slot_values, scores=scores)
+        return broadcast, scores, slot_novelty, slot_progress, slot_cost
+
+    def _get_memory_context(self, keys: torch.Tensor) -> torch.Tensor:
+        batch = keys.shape[0]
+        if len(self.memory) == 0:
+            return torch.zeros(
+                batch,
+                self.memory.config.key_dim,
+                device=self.device,
+                dtype=keys.dtype,
+            )
+        _, values = self.memory.read(keys)
+        context = values[:, 0, :].to(self.device, dtype=keys.dtype)
+        return context
+
+    def _write_memory(self, z_self: torch.Tensor, slots: torch.Tensor) -> None:
+        # FAISS backing the episodic buffer only accepts float32 host tensors.
+        key = z_self.detach().to(dtype=torch.float32, device="cpu")
+        value = slots.mean(dim=1).detach().to(dtype=torch.float32, device="cpu")
+        self.memory.write(key, value)
+
+    def _assemble_features(
+        self,
+        z_self: torch.Tensor,
+        broadcast: torch.Tensor,
+        memory_context: torch.Tensor,
+    ) -> torch.Tensor:
+        broadcast_flat = broadcast.flatten(start_dim=1)
+        return torch.cat([z_self, broadcast_flat, memory_context], dim=-1)
+
+    def _optimize(self) -> dict[str, float] | None:
+        if len(self.rollout_buffer) < self.batch_size:
+            return None
+        observations, actions, next_observations, self_states = self.rollout_buffer.sample(
+            self.batch_size
+        )
+        observations = observations.to(self.device, non_blocking=True)
+        actions = actions.to(self.device, non_blocking=True)
+        next_observations = next_observations.to(self.device, non_blocking=True)
+        if self_states is not None:
+            self_states = self_states.to(self.device, non_blocking=True)
+
+        self.optimizer.zero_grad(set_to_none=True)
+
+        with self._autocast_ctx():
+            self._graph_mark()
+            latent_buffer = self._next_latent_buffer(observations.size(0))
+            latents = self.world_model(observations, output_buffer=latent_buffer)
+            latents = self._clone_latents(latents)
+            memory_context = self._get_memory_context(latents["z_self"])
+            broadcast, _, _, _, _ = self._route_slots(
+                latents["slots"],
+                latents["z_self"],
+                actions,
+                self_states,
+                update_stats=False,
+            )
+            latent_state = broadcast.mean(dim=1)
+            features = self._assemble_features(latents["z_self"], broadcast, memory_context)
+
+            self._graph_mark()
+            prediction_buffer = self._prepare_prediction_buffer(
+                latent_state.size(0), latent_state.dtype
+            )
+            predictions = self.world_model.predict_next_latents(
+                latent_state, actions, output_buffer=prediction_buffer
+            )
+            predictions = self._clone_predictions(predictions)
+            self._graph_mark()
+            decoded = self.world_model.decode_predictions(predictions, use_frozen=False)
+            log_likelihoods = torch.stack(
+                [dist.log_prob(next_observations).mean() for dist in decoded]
+            )
+            world_model_loss = -log_likelihoods.mean()
+            del decoded
+
+            self._graph_mark()
+            next_buffer = self._next_latent_buffer(next_observations.size(0))
+            encoded_next = self.world_model(next_observations, output_buffer=next_buffer)
+            encoded_next = self._clone_latents(encoded_next)
+            predicted_latent = torch.stack(predictions).mean(dim=0)
+            target_latent = encoded_next["slots"].mean(dim=1)
+            latent_alignment = torch.nn.functional.mse_loss(predicted_latent, target_latent)
+            del predictions
+            world_model_loss = (
+                world_model_loss + 0.1 * latent_alignment
+            ) * self.config.world_model_coef
+
+            self_state_loss = torch.tensor(0.0, device=self.device)
+            if (
+                self_states is not None
+                and self.self_state_dim > 0
+                and self.self_state_predictor is not None
+            ):
+                predicted_state = self.self_state_predictor(latents["z_self"])
+                self_state_loss = torch.nn.functional.mse_loss(predicted_state, self_states)
+                self_state_loss = self.config.workspace.self_bias * self_state_loss
+
+            dream_loss, actor_loss, critic_loss, dream_metrics = self._stable_dreaming(latents)
+            total_loss = world_model_loss + actor_loss + critic_loss + dream_loss + self_state_loss
+
+        self.grad_scaler.scale(total_loss).backward()
+        self.grad_scaler.unscale_(self.optimizer)
+        torch.nn.utils.clip_grad_norm_(self.world_model.parameters(), max_norm=5.0)
+        torch.nn.utils.clip_grad_norm_(self.actor.parameters(), max_norm=5.0)
+        torch.nn.utils.clip_grad_norm_(self.critic.parameters(), max_norm=5.0)
+        self.grad_scaler.step(self.optimizer)
+        self.grad_scaler.update()
+
+        metrics: dict[str, float] = {
+            "train/total_loss": float(total_loss.detach().cpu().item()),
+            "train/world_model_loss": float(world_model_loss.detach().cpu().item()),
+            "train/actor_loss": float(actor_loss.detach().cpu().item()),
+            "train/critic_loss": float(critic_loss.detach().cpu().item()),
+            "train/dream_loss_empowerment": float(dream_loss.detach().cpu().item()),
+            "train/self_state_loss": float(self_state_loss.detach().cpu().item()),
+        }
+        for key, value in dream_metrics.items():
+            if isinstance(value, torch.Tensor):
+                metrics[key] = float(value.detach().cpu().item())
+            else:
+                metrics[key] = float(value)
+        return metrics
+
+    def _stable_dreaming(
+        self, latents: dict[str, torch.Tensor]
+    ) -> tuple[torch.Tensor, torch.Tensor, torch.Tensor, dict[str, torch.Tensor]]:
+        current_latents = self._clone_latents(latents)
+        memory_context = self._get_memory_context(current_latents["z_self"])
+        actor_losses = []
+        critic_losses = []
+        entropies = []
+        rewards = []
+        values = []
+        log_probs = []
+        competence_terms = []
+        empowerment_terms = []
+        safety_terms = []
+        intrinsic_terms = []
+        explore_terms = []
+        raw_explore_terms = []
+
+        last_dream_action: torch.Tensor | None = None
+        for step in range(self.config.dream_horizon):
+            broadcast, _, _, _, _ = self._route_slots(
+                current_latents["slots"],
+                current_latents["z_self"],
+                torch.zeros(
+                    current_latents["slots"].size(0),
+                    self.config.dynamics.action_dim,
+                    device=self.device,
+                ),
+                None,
+                update_stats=False,
+            )
+            features = self._assemble_features(
+                current_latents["z_self"], broadcast, memory_context
+            )
+            self._graph_mark()
+            action_dist = self.actor(features)
+            dream_action = action_dist.rsample()
+            dream_log_prob = action_dist.log_prob(dream_action)
+            dream_entropy = action_dist.entropy()
+            last_dream_action = dream_action.detach()
+
+            latent_state = broadcast.mean(dim=1)
+            self._graph_mark()
+            prediction_buffer = self._prepare_prediction_buffer(
+                latent_state.size(0), latent_state.dtype
+            )
+            predictions = self.world_model.predict_next_latents(
+                latent_state, dream_action, output_buffer=prediction_buffer
+            )
+            predictions = self._clone_predictions(predictions)
+            self._graph_mark()
+            decoded = self.world_model.decode_predictions(predictions, use_frozen=False)
+            novelty = self.reward.get_novelty(decoded)
+            predicted_obs = decoded[0].rsample()
+            observation_entropy = estimate_observation_entropy(predicted_obs)
+            dream_reward, norm_components, raw_components = self.reward.get_intrinsic_reward(
+                novelty,
+                observation_entropy,
+                dream_action,
+                latent_state,
+                return_components=True,
+            )
+            del decoded
+            del predictions
+            dream_comp = norm_components["competence"]
+            dream_emp = norm_components["empowerment"]
+            dream_safe = norm_components["safety"]
+            dream_explore = norm_components["explore"]
+            raw_explore = raw_components["explore"]
+            competence_terms.append(dream_comp.detach().mean())
+            empowerment_terms.append(dream_emp.detach().mean())
+            safety_terms.append(dream_safe.detach().mean())
+            intrinsic_terms.append(dream_reward.detach().mean())
+            explore_terms.append(dream_explore.detach().mean())
+            raw_explore_terms.append(raw_explore.detach().mean())
+
+            normalized_reward = self.reward_normalizer(dream_reward)
+
+            self._graph_mark()
+            critic_value = self.critic(features)
+            values.append(critic_value.clone())
+            rewards.append(normalized_reward.clone())
+            log_probs.append(dream_log_prob.clone())
+            entropies.append(dream_entropy.clone())
+
+            self._graph_mark()
+            next_latent_buffer = self._next_latent_buffer(predicted_obs.size(0))
+            current_latents = self.world_model(
+                predicted_obs, output_buffer=next_latent_buffer
+            )
+            current_latents = self._clone_latents(current_latents)
+            del predicted_obs
+            memory_context = self._get_memory_context(current_latents["z_self"])
+
+        self._graph_mark()
+        final_broadcast, _, _, _, _ = self._route_slots(
+            current_latents["slots"],
+            current_latents["z_self"],
+            torch.zeros(
+                current_latents["slots"].size(0),
+                self.config.dynamics.action_dim,
+                device=self.device,
+            ),
+            None,
+            update_stats=False,
+        )
+        final_features = self._assemble_features(
+            current_latents["z_self"], final_broadcast, memory_context
+        )
+        self._graph_mark()
+        next_value = self.critic(final_features)
+
+        rewards_tensor = torch.stack(rewards)
+        values_tensor = torch.stack(values)
+        log_probs_tensor = torch.stack(log_probs)
+        entropies_tensor = torch.stack(entropies)
+
+        advantages, returns = self._compute_gae(
+            rewards_tensor, values_tensor, next_value
+        )
+        actor_loss = -(
+            (advantages.detach() * log_probs_tensor).mean()
+            + self.config.entropy_coef * entropies_tensor.mean()
+        )
+        critic_loss = (
+            self.config.critic_coef * 0.5 * (returns.detach() - values_tensor).pow(2).mean()
+        )
+
+        assert last_dream_action is not None
+        empowerment_term = self.empowerment(
+            last_dream_action, final_broadcast.mean(dim=1).detach()
+        ).mean()
+        dream_loss = -self.optimizer_empowerment_weight * empowerment_term
+
+        intrinsic_stack = torch.stack(intrinsic_terms)
+        competence_stack = torch.stack(competence_terms)
+        empowerment_stack = torch.stack(empowerment_terms)
+        safety_stack = torch.stack(safety_terms)
+        explore_stack = torch.stack(explore_terms)
+        raw_explore_stack = torch.stack(raw_explore_terms)
+
+        dreaming_metrics = {
+            "dream/intrinsic_reward": intrinsic_stack.mean().detach(),
+            "dream/competence": competence_stack.mean().detach(),
+            "dream/empowerment": empowerment_stack.mean().detach(),
+            "dream/safety": safety_stack.mean().detach(),
+            "dream/policy_entropy": entropies_tensor.mean().detach(),
+            "dream/explore": explore_stack.mean().detach(),
+            "dream/explore_min": explore_stack.min().detach(),
+            "dream/explore_max": explore_stack.max().detach(),
+            "dream/explore_raw": raw_explore_stack.mean().detach(),
+            "dream/explore_raw_min": raw_explore_stack.min().detach(),
+            "dream/explore_raw_max": raw_explore_stack.max().detach(),
+        }
+
+        return dream_loss, actor_loss, critic_loss, dreaming_metrics
+
+    def _compute_gae(
+        self,
+        rewards: torch.Tensor,
+        values: torch.Tensor,
+        next_value: torch.Tensor,
+    ) -> tuple[torch.Tensor, torch.Tensor]:
+        horizon, batch = rewards.shape
+        values_ext = torch.cat([values, next_value.unsqueeze(0)], dim=0)
+        advantages = torch.zeros_like(rewards)
+        last_advantage = torch.zeros(batch, device=self.device)
+        for t in reversed(range(horizon)):
+            delta = (
+                rewards[t]
+                + self.config.discount_gamma * values_ext[t + 1]
+                - values_ext[t]
+            )
+            last_advantage = delta + (
+                self.config.discount_gamma
+                * self.config.gae_lambda
+                * last_advantage
+            )
+            advantages[t] = last_advantage
+        returns = advantages + values
+        return advantages, returns
+
+    def _latent_output_dtype(self) -> torch.dtype:
+        return self.autocast_dtype if self.autocast_enabled else self._world_model_param_dtype
+
+    @staticmethod
+    def _clone_latents(latents: dict[str, torch.Tensor]) -> dict[str, torch.Tensor]:
+        """Create fresh storage for latent tensors to avoid CUDAGraph aliasing."""
+        return {key: value.clone() for key, value in latents.items()}
+
+    @staticmethod
+    def _clone_predictions(predictions: list[torch.Tensor]) -> list[torch.Tensor]:
+        """Clone predicted latent tensors for safe reuse across compiled steps."""
+        return [tensor.clone() for tensor in predictions]
+
+    def _create_latent_buffer(
+        self, batch: int, dtype: torch.dtype
+    ) -> dict[str, torch.Tensor]:
+        return {
+            "z_self": torch.empty((batch, self._slot_dim), device=self.device, dtype=dtype),
+            "slots": torch.empty(
+                (batch, self._num_slots, self._slot_dim),
+                device=self.device,
+                dtype=dtype,
+            ),
+        }
+
+    def _ensure_latent_buffers(self, batch: int, dtype: torch.dtype) -> None:
+        if not self._use_output_buffers:
+            return
+        need_rebuild = len(self._latent_buffers) != 2
+        if not need_rebuild:
+            for buffer in self._latent_buffers:
+                slots = buffer["slots"]
+                z_self = buffer["z_self"]
+                if (
+                    slots.shape[0] != batch
+                    or slots.dtype != dtype
+                    or slots.device != self.device
+                    or z_self.shape[0] != batch
+                    or z_self.dtype != dtype
+                    or z_self.device != self.device
+                ):
+                    need_rebuild = True
+                    break
+        if need_rebuild:
+            self._latent_buffers = [
+                self._create_latent_buffer(batch, dtype),
+                self._create_latent_buffer(batch, dtype),
+            ]
+            self._latent_buffer_index = 0
+
+    def _next_latent_buffer(self, batch: int) -> dict[str, torch.Tensor] | None:
+        if not self._use_output_buffers:
+            return None
+        dtype = self._latent_output_dtype()
+        self._ensure_latent_buffers(batch, dtype)
+        buffer = self._latent_buffers[self._latent_buffer_index]
+        self._latent_buffer_index = (self._latent_buffer_index + 1) % len(
+            self._latent_buffers
+        )
+        return buffer
+
+    def _prepare_prediction_buffer(
+        self, batch: int, dtype: torch.dtype
+    ) -> list[torch.Tensor] | None:
+        if self._ensemble_size == 0:
+            return []
+        if not self._use_output_buffers:
+            return None
+        if (
+            self._prediction_buffer is None
+            or len(self._prediction_buffer) != self._ensemble_size
+            or self._prediction_buffer[0].shape[0] != batch
+            or self._prediction_buffer[0].dtype != dtype
+            or self._prediction_buffer[0].device != self.device
+        ):
+            self._prediction_buffer = [
+                torch.empty((batch, self._latent_dim), device=self.device, dtype=dtype)
+                for _ in range(self._ensemble_size)
+            ]
+        return self._prediction_buffer
+
+    def _graph_mark(self) -> None:
+        if self._compiled_runtime and cudagraph_mark_step_begin is not None:
+            cudagraph_mark_step_begin()
+
+
+
+
+
+
+
+
+
+
+